--- conflicted
+++ resolved
@@ -88,10 +88,6 @@
         expected_pearson = 0.9989029443838093
         expected_spearman = 0.9486832980505139
 
-<<<<<<< HEAD
-=======
-
->>>>>>> c0f15672
         self.assertEqual(mae, expected_mae)
         self.assertEqual(mse, expected_mse)
         self.assertEqual(r2, expected_r2)
@@ -101,8 +97,6 @@
         self.assertEqual(median_absolute_error, expected_median_absolute_error)
         self.assertEqual(log_mae, expected_log_mae)
         self.assertEqual(log_r2, expected_log_r2)
-        self.assertEqual(pearson, expected_pearson)
-        self.assertEqual(spearman, expected_spearman)
 
 
 if __name__ == "__main__":
