import unittest
import numpy as np
import torch
import transformers
from transformers import EvalPrediction
from ntl.tokenizer.rt_tokenizer import RtTokenizer
from ntl.tokenizer.t5custom_tokenizer import T5Custom_Tokenizer
from ntl.tokenizer.xval_tokenizer import XvalTokenizer
from ntl.evaluation import CustomMetrics

class TestEvaluationMethods(unittest.TestCase):

    @classmethod
    def setUpClass(cls):
        # Initialize your tokenizers with different encoding schemes
        cls.tokenizer_none = transformers.AutoTokenizer.from_pretrained("t5-small")
        cls.tokenizer_none_custom = T5Custom_Tokenizer.from_pretrained("t5-small")
        cls.tokenizer_xval = XvalTokenizer.from_pretrained("t5-small")
        cls.tokenizer_rt = RtTokenizer.from_pretrained("t5-small")

        # Create instances of the CustomMetrics class for each encoding type
        cls.metrics_none = CustomMetrics(cls.tokenizer_none, number_encoding="none", output_dir="tests/test_output")
        cls.metrics_none_custom = CustomMetrics(cls.tokenizer_none_custom, number_encoding="none", output_dir="tests/test_output")
        cls.metrics_xval = CustomMetrics(cls.tokenizer_xval, number_encoding="xval", output_dir="tests/test_output")
        cls.metrics_rt = CustomMetrics(cls.tokenizer_rt, number_encoding="rt", output_dir="tests/test_output")

    def test_calculate_result_mse(self):
        predictions = [
            "First test 23.0 and # - 1.0",
            "Is 29.0 - 478.2 = # 34.452 correct?",
            "Test text -34*65= # 80",
            "Test 12-12 = # -1 wrong?",
            "Calculation: calculation calculation"
        ]
        labels = [
            "First test 23.0 and # -4.0",
            "Is 29.0 - 478.2 = # 34.452 correct?",
            "Test text -34*65=# 78",
            "Test 12-12 = # 0 wrong?",
            "Calculation: 12 + 12 = # 24"
        ]

        expected_number_results = [
            (-1.0, -4.0),
            (34.452, 34.452),
            (80, 78),
            (-1, 0),
            (np.nan, np.nan),
            ]

        number_results = self.metrics_xval.parse_number_result(predictions, labels)
        self.assertEqual(number_results, expected_number_results)
        number_results = np.concatenate([number_results])
        (
            mae,
            mse,
            r2,
            number_accuracy,
            count_not_produced_valid_results,
            average_count_not_produced_valid_results,
            median_absolute_error,
            log_mae,
            log_r2,
            pearson,
            spearman
        ) = self.metrics_xval.calculate_metrics(number_results, 5)

        expected_mae = np.mean([abs(-1.0 - -4.0), abs(34.452 - 34.452), abs(80 - 78), abs(-1 - 0)])
        expected_mse = np.mean([(4 - 1)**2, 0, (78 - 80)**2, (0 - 1)**2])

        label_mean = np.mean([-4.0, 34.452, 78, 0])
        ss_res = np.sum([(x - y)**2 for x, y in zip([-1.0, 34.452, 80, -1], [-4.0, 34.452, 78, 0])])
        ss_tot = np.sum([(x - label_mean)**2 for x in [-4.0, 34.452, 78, 0]])
        expected_r2 = 1 - (ss_res / ss_tot)

        expected_median_absolute_error = np.median([abs(-1.0 - -4.0), abs(34.452 - 34.452), abs(80 - 78), abs(-1 - 0)])
        expected_log_mae = np.mean([abs(-np.log10(1.0 + 1) - -np.log10(4.0 + 1)), abs(np.log10(34.452 + 1) - np.log10(34.452 + 1)), abs(np.log10(80 + 1) - np.log10(78 + 1)), abs(-np.log10(1 + 1) - np.log10(0 + 1))])

        log_label_mean = np.mean([-np.log10(4.0 + 1), np.log10(34.452 + 1), np.log10(78 + 1), np.log10(0 + 1)])
        log_ss_res = np.sum([(np.sign(x) * np.log10(np.abs(x) + 1) - np.sign(y) * np.log10(np.abs(y) + 1))**2 for x, y in zip([-1.0, 34.452, 80, -1], [-4.0, 34.452, 78, 0])])
        log_ss_tot = np.sum([(np.sign(x) * np.log10(np.abs(x) + 1) - log_label_mean)**2 for x in [-4.0, 34.452, 78, 0]])
        expected_log_r2 = 1 - (log_ss_res / log_ss_tot)

        expected_number_accuracy = 1/5
        expected_count_not_produced_valid_results = 1
        expected_average_count_not_produced_valid_results = 1/5

<<<<<<< HEAD
        expected_pearson = 0.9989029443838093
        expected_spearman = 0.9486832980505139

=======
        expected_pearson = ( 4 * (4 + 34.452**2 + 80*78) - (-1+34.452+80-1)*(-4+34.452+78) ) / np.sqrt(
            (4 * (1+34.452**2+80**2+1) - (-1+34.452+80-1)**2) * (4 * (16+34.452**2+78**2) - (-4+34.452+78)**2))
        expected_spearman = 1. - (6 * np.sum((np.array([.5,2.,3.,.5]) - np.array([0.,2.,3.,1.]))**2)) / (4. * (4.**2 - 1.))
     
>>>>>>> 2e9c5434

        self.assertEqual(mae, expected_mae)
        self.assertEqual(mse, expected_mse)
        self.assertEqual(r2, expected_r2)
        self.assertEqual(number_accuracy, expected_number_accuracy)
        self.assertEqual(count_not_produced_valid_results, expected_count_not_produced_valid_results)
        self.assertEqual(average_count_not_produced_valid_results, expected_average_count_not_produced_valid_results)
        self.assertEqual(median_absolute_error, expected_median_absolute_error)
        self.assertEqual(log_mae, expected_log_mae)
        self.assertEqual(log_r2, expected_log_r2)
        self.assertEqual(pearson, expected_pearson)
        self.assertEqual(spearman, expected_spearman)


if __name__ == "__main__":
    unittest.main()<|MERGE_RESOLUTION|>--- conflicted
+++ resolved
@@ -85,16 +85,8 @@
         expected_count_not_produced_valid_results = 1
         expected_average_count_not_produced_valid_results = 1/5
 
-<<<<<<< HEAD
         expected_pearson = 0.9989029443838093
         expected_spearman = 0.9486832980505139
-
-=======
-        expected_pearson = ( 4 * (4 + 34.452**2 + 80*78) - (-1+34.452+80-1)*(-4+34.452+78) ) / np.sqrt(
-            (4 * (1+34.452**2+80**2+1) - (-1+34.452+80-1)**2) * (4 * (16+34.452**2+78**2) - (-4+34.452+78)**2))
-        expected_spearman = 1. - (6 * np.sum((np.array([.5,2.,3.,.5]) - np.array([0.,2.,3.,1.]))**2)) / (4. * (4.**2 - 1.))
-     
->>>>>>> 2e9c5434
 
         self.assertEqual(mae, expected_mae)
         self.assertEqual(mse, expected_mse)
