#!/usr/bin/env python3
"""
Language modeling adapted from Huggingface transformers.

The file is an adaptation of https://github.com/huggingface/transformers/blob/v3.1.0/examples/language-modeling/run_language_modeling.py

"""
import sys
import os
sys.path.append(".")
os.environ["CUDA_VISIBLE_DEVICES"] = "0"

import time
import json
import logging
import numpy as np
import pandas as pd
import torch
import torch.nn.functional as F
import transformers
from transformers import (
    CONFIG_MAPPING,
    MODEL_WITH_LM_HEAD_MAPPING,
    AutoConfig,
    set_seed,
    EarlyStoppingCallback, T5ForConditionalGeneration, T5ForSequenceClassification
)
import hydra
from omegaconf import DictConfig, OmegaConf

from ntl.trainer import CustomSeq2SeqTrainer
from ntl.evaluation import CustomMetrics
from ntl.args import ModelArguments, TrainingArguments, DatasetArguments
from ntl.data.data import load_txt_dataset, load_json_dataset
from ntl.collators.question_answer_clm.xval_question_answer_collator import XvalQuestionAnswerCLMCollator
from ntl.collators.question_answer_clm.vanilla_question_answer_collator import VanillaQuestionAnswerCLMCollator
from ntl.collators.question_answer_mlm.regression_head_question_answer_collator import RegressionHeadQuestionAnswerCollator
from ntl.collators.question_answer_mlm.xval_mask_question_collator import XvalMaskedQuestionAnswerCollator
from ntl.collators.question_answer_mlm.vanilla_mlm_question_answer_collator import VanillaMaskedQuestionAnswerCollator
from ntl.transformer_backbone.t5.t5_vanilla_for_number_token_loss import T5VanillaForNumberTokenLoss
from ntl.transformer_backbone.t5.t5_rt import T5RegressionModelRT
from ntl.transformer_backbone.t5.t5_xval import T5RegressionModelXval
from ntl.tokenizer.t5custom_tokenizer import T5Custom_Tokenizer
from ntl.tokenizer.rt_tokenizer import RtTokenizer
from ntl.tokenizer.xval_tokenizer import XvalTokenizer
from ntl.loss_functions.number_token_loss import NumberTokenLoss
from ntl.loss_functions.wasserstein_distance_number_token_loss import WassersteinNumberTokenLoss

from ntl.loss_functions.number_token_loss import NumberTokenSelector
from ntl.utils.label_smoother import GaussianLabelSmoother


transformers.logging.set_verbosity_info()
logger = logging.getLogger(__name__)
# logger.setLevel(level=logging.DEBUG)

MODEL_CONFIG_CLASSES = list(MODEL_WITH_LM_HEAD_MAPPING.keys())
MODEL_TYPES = tuple(conf.model_type for conf in MODEL_CONFIG_CLASSES)


@hydra.main(version_base=None, config_path="../../config", config_name="config")
def main(cfg: DictConfig):
    os.environ["COMET_MODE"] = "DISABLED"

    store_config(cfg)

    model_args = ModelArguments(**cfg.model_args)
    training_args = TrainingArguments(**cfg.training_args)
    dataset_args = DatasetArguments(**cfg.dataset_args)

    run_language_modeling(model_args, training_args, dataset_args)


def run_language_modeling(model_args: ModelArguments, training_args: TrainingArguments, dataset_args: DatasetArguments):
    if (
            os.path.exists(training_args.output_dir)
            and os.listdir(training_args.output_dir)
            and training_args.do_train
            and not training_args.overwrite_output_dir
    ):
        raise ValueError(
            f"Output directory ({training_args.output_dir}) already exists and is not empty. Use --overwrite_output_dir to overcome."
        )

    # Setup logging
    logging.basicConfig(
        format="%(asctime)s - %(levelname)s - %(name)s -   %(message)s",
        datefmt="%m/%d/%Y %H:%M:%S",
        level=logging.INFO if training_args.local_rank in [-1, 0] else logging.WARN,
    )
    logger.warning(
        "Process rank: %s, device: %s, n_gpu: %s, distributed training: %s",
        training_args.local_rank,
        training_args.device,
        training_args.n_gpu,
        bool(training_args.local_rank != -1),
    )

    logger.info("Training on dataset: %s", dataset_args.dataset_name)
    logger.info("Training/evaluation parameters %s", training_args)

    if model_args.number_encoding != "xval":
        training_args.generation_num_beams = 4
        logger.info("Setting generation_num_beams to 4")
    else:
        logger.info("Setting generation_num_beams to 1 for xval")

    if model_args.log_scale_embeddings:
        if model_args.number_encoding in ["xval", "rt", "none_regression_head"]:
            logger.info("Log scaling embeddings")
        else:
            raise ValueError("Log scaling only supported for xval, rt and none_regression_head")
    else:
        if model_args.number_encoding in ["xval", "rt", "none_regression_head"]:
            logger.info("Not log scaling embeddings")

    if model_args.xval_bigger_language_head:
        if model_args.number_encoding == "xval":
            logger.info("Using bigger language head for xval")
        else:
            raise ValueError("Bigger language head only supported for xval")

    # Set seed
    set_seed(training_args.seed)


    if model_args.config_name:
        # if file exists load it otherwise just use config name
        if os.path.isfile(model_args.config_name):
            with open(model_args.config_name, "r") as f:
                model_params = json.load(f)
        else:
            model_params = {}

        config = AutoConfig.from_pretrained(
            model_args.config_name,
            cache_dir=model_args.cache_dir,
            mem_len=model_params.get("mem_len", 1024),
        )
    

    elif model_args.model_name_or_path:
     
        if "checkpoint" not in model_args.model_name_or_path:
            model_args.model_name_or_path = get_latest_checkpoint(
                model_args.model_name_or_path,
                must_contain="best",
            )

        config = AutoConfig.from_pretrained(
            model_args.model_name_or_path,
            cache_dir=model_args.cache_dir,
        )
        model_params = config.__dict__


    else:
        config = CONFIG_MAPPING[model_args.model_type]()
        model_params = config.__dict__
        logger.warning("You are instantiating a new config instance from scratch.")

   

    if training_args.language_modelling == "clm":
        # Set generation arguments
        training_args.predict_with_generate = True
        logger.info("Setting predict_with_generate to True")
    else:
        training_args.predict_with_generate = False
        logger.info("Setting predict_with_generate to False")

    if model_args.number_encoding == "rt":
        model_class = T5RegressionModelRT
        tokenizer_class = RtTokenizer
    elif model_args.number_encoding == "xval":
        model_class = T5RegressionModelXval
        tokenizer_class = XvalTokenizer
    elif model_args.number_encoding.lower() == "none":
        if model_args.number_token_loss or model_args.gaussian_label_smoother:
            model_class = T5VanillaForNumberTokenLoss
            tokenizer_class = T5Custom_Tokenizer
        else:
            model_class = T5ForConditionalGeneration
            tokenizer_class = transformers.AutoTokenizer
    elif model_args.number_encoding.lower() == "none_regression_head":
        config.num_labels = 1
        model_class = T5ForSequenceClassification
        tokenizer_class = transformers.AutoTokenizer
    else:
        raise ValueError(f"Unknown number encoding: {model_args.number_encoding}")

    # load tokenizer    
    if model_args.tokenizer_name:
        tokenizer = tokenizer_class.from_pretrained(
            model_args.tokenizer_name, cache_dir=model_args.cache_dir
        )
    elif model_args.model_name_or_path:
        tokenizer = tokenizer_class.from_pretrained(
            model_args.model_name_or_path, cache_dir=model_args.cache_dir
        )
    elif model_args.config_name:
        tokenizer = tokenizer_class.from_pretrained(
            model_args.config_name, cache_dir=model_args.cache_dir
        )
    else:
        raise ValueError(
            "You are instantiating a new tokenizer from scratch. This is not supported, but you can do it from another script, save it,"
            "and load it from here, using --tokenizer_name"
        )

    if model_args.number_encoding != "none" or model_args.number_token_loss:
        n_new_tokens = len(tokenizer) - len(transformers.AutoTokenizer.from_pretrained("t5-small"))
        logger.info(f"Number of new tokens: {n_new_tokens}")
        logger.info(f"Old vocab size: {config.vocab_size}")
        pad_to_multiple_of = 64 if torch.cuda.is_available() else 1
        config.vocab_size = len(tokenizer) + pad_to_multiple_of - (len(tokenizer) % pad_to_multiple_of)
        config.added_vocab = tokenizer.get_added_vocab()
        logger.info("Size of new tokenizer: %s", len(tokenizer))
        logger.info(f"New vocab size: {config.vocab_size}")

    if model_args.number_encoding == "xval":
        model_init_kwargs = {"tokenizer": tokenizer, "bigger_language_head": model_args.xval_bigger_language_head}
    else:
        model_init_kwargs = {}

    if model_args.number_encoding in ["rt", "xval"]:
        model_init_kwargs["log_scale_embeddings"] = model_args.log_scale_embeddings

    if model_args.number_encoding == "xval" and model_args.number_token_loss:
        raise Exception("Xval does not accept NumberTokenLoss")

    if model_args.number_token_loss:
        if model_args.number_token_loss_function == "mse":
            loss_function = F.mse_loss
        elif model_args.number_token_loss_function == "huber":
            loss_function = F.huber_loss
        elif model_args.number_token_loss_function == "mae":
            loss_function = F.l1_loss
        else:
            raise ValueError(
                f"Unknown number_token_loss_function: {model_args.number_token_loss_function}. Allowed: mse, huber, mae.")

        if model_args.number_token_loss_with_wasserstein:
            logger.info("Using Wasserstein distance for number token loss")
            model_init_kwargs["number_token_loss"] = WassersteinNumberTokenLoss(
                tokenizer,
                vocab_size=config.vocab_size,
                device=training_args.device,
                order_numbers=model_args.number_encoding != "rt",
                loss_function=loss_function,
                weight=model_args.number_token_loss_weight
            )
        else:
            logger.info("Using normal number token loss")
            model_init_kwargs["number_token_loss"] = NumberTokenLoss(
                tokenizer,
                vocab_size=config.vocab_size,
                device=training_args.device,
                loss_function=loss_function,
                weight=model_args.number_token_loss_weight
            )

    if model_args.gaussian_label_smoother: 
        selector = NumberTokenSelector(tokenizer, vocab_size=config.vocab_size, device=training_args.device) 
        label_smoother = GaussianLabelSmoother(
            sigma=model_args.label_smoother_sigma,           
            ignore_index=-100,   
            selector=selector    
        )
    else: 
        label_smoother = None

    if model_args.model_name_or_path:

        # delete generation config, as not deleting leads to model not being loadable
        if os.path.isdir(model_args.model_name_or_path) and os.path.exists(
                os.path.join(model_args.model_name_or_path, "generation_config.json")):
            os.remove(os.path.join(model_args.model_name_or_path, "generation_config.json"))

        model = model_class.from_pretrained(
            model_args.model_name_or_path,
            from_tf=bool(".ckpt" in model_args.model_name_or_path),
            config=config,
            cache_dir=model_args.cache_dir,
            ignore_mismatched_sizes=True,
            **model_init_kwargs,
        )

        if model_args.number_encoding == "xval" and "checkpoint" not in model_args.model_name_or_path:
            model.initialize_num_head_weights()

        logger.info("Model restored")

        # Get min loss so far
        try:
            loss_df = pd.read_csv(
                os.path.join(model_args.model_name_or_path, "training_log.csv"),
                index_col=0,
            )
            model_params.update({"training_logs": list(loss_df.T.to_dict().values())})
            logger.info("Restored training loss history.")
        except Exception:
            logger.warning(
                "Could not find loss history, might overwrite good checkpoints."
            )

    else:
        logger.info("Training new model from scratch")
        model = model_class(config=config, **model_init_kwargs)

    logger.info(f"PyTorch version: {torch.__version__}")

    # Get datasets

    if dataset_args.dataset_name == "gsm8k":
        if dataset_args.train_with_augmented_data:
            train_data_path = 'data/grade-school-math/grade_school_math/data/preprocessed/train_t_clean_with_augmented.jsonl'
        else:
            train_data_path = 'data/grade-school-math/grade_school_math/data/preprocessed/train_t_clean.jsonl'
        eval_data_path = 'data/grade-school-math/grade_school_math/data/preprocessed/val_t_clean.jsonl'
        test_data_path = 'data/grade-school-math/grade_school_math/data/preprocessed/test_clean.jsonl'
        train_dataset = load_json_dataset(train_data_path)
        eval_dataset = load_json_dataset(eval_data_path)
        test_dataset = load_json_dataset(test_data_path)
    elif dataset_args.dataset_name == "mathematics_dataset":
        train_data_path = 'data/mathematics_dataset-v1.0/train.txt'
        eval_data_path = 'data/mathematics_dataset-v1.0/val.txt'
        test_interpolate_data_path = 'data/mathematics_dataset-v1.0/test_interpolate.txt'
        test_extrapolate_data_path = 'data/mathematics_dataset-v1.0/test_extrapolate.txt'

        train_dataset = load_txt_dataset(train_data_path)
        eval_dataset = load_txt_dataset(eval_data_path)
        test_interpolate_dataset = load_txt_dataset(test_interpolate_data_path)
        test_extrapolate_dataset = load_txt_dataset(test_extrapolate_data_path)
    elif dataset_args.dataset_name == "arithmetic":
        logger.info("Training on arithmetic dataset")
        train_data_path = 'data/mathematics_dataset-v1.0/arithmetic_train.txt'
        eval_data_path = 'data/mathematics_dataset-v1.0/arithmetic_val.txt'
        test_interpolate_data_path = 'data/mathematics_dataset-v1.0/arithmetic_test_interpolate.txt'
        test_extrapolate_data_path = 'data/mathematics_dataset-v1.0/arithmetic_test_extrapolate.txt'

        train_dataset = load_txt_dataset(train_data_path)
        eval_dataset = load_txt_dataset(eval_data_path)
        test_interpolate_dataset = load_txt_dataset(test_interpolate_data_path)
        test_extrapolate_dataset = load_txt_dataset(test_extrapolate_data_path)
    elif dataset_args.dataset_name == "multiplication":
        train_data_path = 'data/digit-multiplication/data/train.jsonl'
        eval_data_path = 'data/digit-multiplication/data/val.jsonl'
        test_data_path = 'data/digit-multiplication/data/test.jsonl'
        train_dataset = load_json_dataset(train_data_path)
        eval_dataset = load_json_dataset(eval_data_path)
        test_dataset = load_json_dataset(test_data_path)
<<<<<<< HEAD
    elif dataset_args.dataset_name == "debug":
        train_data_path = 'data/mathematics_dataset-v1.0/mathematics_dataset-v1.0/train-easy/algebra__linear_1d_small.txt'
        eval_data_path = 'data/mathematics_dataset-v1.0/mathematics_dataset-v1.0/train-easy/algebra__linear_1d_small.txt'
        test_data_path = 'data/mathematics_dataset-v1.0/mathematics_dataset-v1.0/train-easy/algebra__linear_1d_small.txt'
        train_dataset = load_txt_dataset(train_data_path)
        eval_dataset = load_txt_dataset(eval_data_path)
        test_dataset = load_txt_dataset(test_data_path)
=======
    elif dataset_args.dataset_name == "multirc":
        train_data_path = 'data/multirc/data/preprocessed/train_clean.jsonl'
        eval_data_path = 'data/multirc/data/preprocessed/test_clean.jsonl'
        test_data_path = 'data/multirc/data/preprocessed/val_clean.jsonl'
        train_dataset = load_json_dataset(train_data_path)
        eval_dataset = load_json_dataset(eval_data_path)
        test_dataset = load_json_dataset(test_data_path)
>>>>>>> a0b1e48b
    else:
        raise ValueError(f"Unknown dataset: {dataset_args.dataset_name}. Allowed: gsm8k, mathematics_dataset, multiplication")

    num_params = sum(p.numel() for p in model.parameters() if p.requires_grad)
    logger.info(f"Number of parameters {num_params} of type {type(model)}")

    data_collator = get_data_collator(model_args, tokenizer, training_args)

    # Custom Metric
    custom_metrics = CustomMetrics(
        tokenizer=tokenizer,
        number_encoding=model_args.number_encoding,
        output_dir=training_args.output_dir,
        save_all_output=True,
        log_scale=model_args.log_scale_embeddings,
    )

    # Early stopping
    early_stopping_callback = EarlyStoppingCallback(
        early_stopping_patience=5,
        early_stopping_threshold=0.001)

    # custom_trainer_params = get_trainer_dict(model_params)
   

    # Initialize our Trainer
    trainer = CustomSeq2SeqTrainer(
        model=model,
        args=training_args,
        data_collator=data_collator,
        train_dataset=train_dataset,
        eval_dataset=eval_dataset,
        tokenizer=tokenizer,
        label_smoother=label_smoother,
        # callbacks=[early_stopping_callback],
        compute_metrics=custom_metrics,
    )

    # Training
    model_path = (
        model_args.model_name_or_path
        if model_args.model_name_or_path is not None
           and os.path.isdir(model_args.model_name_or_path)
        else None
    )

    if not training_args.do_only_eval:
        start_time = time.time()
        trainer.train(model_path=model_path)
        end_time=time.time()
        logger.info("Elapsed time:")
        logger.info(end_time - start_time)
    else:
        logger.info("Skipping training.")

    if dataset_args.mode != "dataset_comparison":
        logger.info("*** Evaluate on validation data ***")
        eval_results_val = trainer.evaluate(eval_dataset=eval_dataset)
        logger.info(f"eval_results validation data: {eval_results_val}")

        if dataset_args.dataset_name in ["arithmetic", "mathematics_dataset"]:
            logger.info("*** Evaluate on interpolation data for arithmetic ***")
            eval_results_test_interpolate = trainer.evaluate(eval_dataset=test_interpolate_dataset)
            logger.info(f"eval_results interpolate data: {eval_results_test_interpolate}")

            logger.info("*** Evaluate on extrapolation data for arithmetic ***")
            eval_results_test_extrapolate = trainer.evaluate(eval_dataset=test_extrapolate_dataset)
            logger.info(f"eval_results extrapolate data: {eval_results_test_extrapolate}")

            return eval_results_val, eval_results_test_interpolate, eval_results_test_extrapolate, model
        else:
            logger.info("*** Evaluate on test set ***")
            eval_results_test = trainer.evaluate(eval_dataset=test_dataset)
            logger.info(f"eval_results test data: {eval_results_test}")
            return eval_results_val, eval_results_test, model


    else:
        if dataset_args.dataset_name != "mathematics_dataset":
            raise ValueError("dataset_args.mode=dataset_comparison only supported for mathematics_dataset")

        logger.info("*** Comparing loss on individuals datasets ***")

        # interpolation
        int_categories = [
            "algebra__linear_1d.txt",
            "algebra__linear_1d_composed.txt",
            "algebra__linear_2d.txt",
            "algebra__linear_2d_composed.txt",
            "algebra__sequence_next_term.txt",
            "arithmetic__add_or_sub.txt",
            "arithmetic__add_sub_multiple.txt",
            "arithmetic__mul.txt",
            "numbers__div_remainder.txt",
            "numbers__div_remainder_composed.txt",
            "numbers__place_value.txt",
            "numbers__round_number.txt",
            "numbers__round_number_composed.txt",
        ]
        int_results = []
        for name in int_categories:
            path = 'data/mathematics_dataset-v1.0/mathematics_dataset-v1.0/interpolate/' + name
            test_dataset = load_txt_dataset(path)
            logger.info("*** Testing interpolation on " + name + " data ***")
            result = trainer.evaluate(eval_dataset=test_dataset)
            logger.info(f"Test results: {result}")
            int_results.append(result)

        #extrapolation
        ext_categories = [
        "arithmetic__add_or_sub_big.txt",
        "arithmetic__add_sub_multiple_longer.txt",
        "arithmetic__mixed_longer.txt",
        "arithmetic__mul_big.txt",
        "arithmetic__mul_div_multiple_longer.txt",
        "numbers__place_value_big.txt",
        "numbers__round_number_big.txt",
        ]
        ext_results = []
        for name in ext_categories:
            path = 'data/mathematics_dataset-v1.0/mathematics_dataset-v1.0/extrapolate/' + name
            test_dataset = load_txt_dataset(path)
            logger.info("*** Testing extrapolation on " + name + " data ***")
            result = trainer.evaluate(eval_dataset=test_dataset)
            logger.info(f"Test results: {result}")
            ext_results.append(result)

        return int_results, ext_results


def get_data_collator(model_args: ModelArguments, tokenizer, training_args: TrainingArguments) -> transformers.DataCollator:
    # Conditional Generation Training
    if training_args.language_modelling == "clm":
        logger.info("Using CLM collator")
        if model_args.number_encoding == "rt":
            data_collator = VanillaQuestionAnswerCLMCollator(
                tokenizer=tokenizer
            )
        elif model_args.number_encoding == "xval":
            data_collator = XvalQuestionAnswerCLMCollator(
                tokenizer=tokenizer
            )
        elif model_args.number_encoding.lower() == "none":
            # Rt collator can be used for default T5 as well
            data_collator = VanillaQuestionAnswerCLMCollator(
                tokenizer=tokenizer
            )
        elif model_args.number_encoding.lower() == "none_regression_head":
            raise ValueError("Regression head not supported for CLM")

    # Masked Language Modeling
    else:
        logger.info("Using MLM collator")
        if model_args.number_encoding == "rt":
            data_collator = VanillaMaskedQuestionAnswerCollator(
                tokenizer=tokenizer
            )
        elif model_args.number_encoding == "xval":
            data_collator = XvalMaskedQuestionAnswerCollator(
                tokenizer=tokenizer
            )
        elif model_args.number_encoding.lower() == "none":
            # Rt collator can be used for default T5 as well
            data_collator = VanillaMaskedQuestionAnswerCollator(
                tokenizer=tokenizer
            )
        elif model_args.number_encoding.lower() == "none_regression_head":
            data_collator = RegressionHeadQuestionAnswerCollator(
                tokenizer=tokenizer, log_scale=model_args.log_scale_embeddings
            )
    return data_collator


def store_config(cfg: DictConfig):
    output_dir = cfg.training_args.output_dir
    os.makedirs(output_dir, exist_ok=True)
    with open(os.path.join(output_dir, "config.yaml"), "w") as f:
        f.write(OmegaConf.to_yaml(cfg))


def get_latest_checkpoint(model_path: str, must_contain: str = "best") -> str:
    """
    Given a path to the model folder it searches the latest saved checkpoint
    and returns the path to it.
    Args:
        model_path (str): Path to model folder. Has to contain folders called
            'checkpoint-best-STEP' and 'checkpoint-latest-STEP' where STEP is
            a positive integer.
        must_contain (str, optional): Subselect checkpoints that contain a
            certain query. Defaults to 'best'.
    Returns:
        str: Path to latest checkpoint
    """

    # Finding checkpoints
    checkpoints = [f for f in os.listdir(model_path) if f.startswith("checkpoint")]
    if must_contain is not None:
        checkpoints = list(filter(lambda x: must_contain in x, checkpoints))

    if len(checkpoints) == 0:
        logger.warning(
            f"No checkpoints found that contain {must_contain} in {model_path}."
        )
        # Relax criteria and retry
        next_try = "checkpoint" if must_contain != "checkpoint" else ""
        return get_latest_checkpoint(model_path, must_contain=next_try)

    # Sorting
    try:
        idx = np.argsort([int(c.split("-")[-1]) for c in checkpoints])[-1]
    except ValueError:
        raise ValueError(f"Checkpoints dont seem to follow format: {checkpoints}.")

    return os.path.join(model_path, checkpoints[idx])


if __name__ == "__main__":
    main()<|MERGE_RESOLUTION|>--- conflicted
+++ resolved
@@ -137,10 +137,8 @@
             cache_dir=model_args.cache_dir,
             mem_len=model_params.get("mem_len", 1024),
         )
-    
 
     elif model_args.model_name_or_path:
-     
         if "checkpoint" not in model_args.model_name_or_path:
             model_args.model_name_or_path = get_latest_checkpoint(
                 model_args.model_name_or_path,
@@ -153,13 +151,10 @@
         )
         model_params = config.__dict__
 
-
     else:
         config = CONFIG_MAPPING[model_args.model_type]()
         model_params = config.__dict__
         logger.warning("You are instantiating a new config instance from scratch.")
-
-   
 
     if training_args.language_modelling == "clm":
         # Set generation arguments
@@ -350,7 +345,13 @@
         train_dataset = load_json_dataset(train_data_path)
         eval_dataset = load_json_dataset(eval_data_path)
         test_dataset = load_json_dataset(test_data_path)
-<<<<<<< HEAD
+    elif dataset_args.dataset_name == "multirc":
+        train_data_path = 'data/multirc/data/preprocessed/train_clean.jsonl'
+        eval_data_path = 'data/multirc/data/preprocessed/test_clean.jsonl'
+        test_data_path = 'data/multirc/data/preprocessed/val_clean.jsonl'
+        train_dataset = load_json_dataset(train_data_path)
+        eval_dataset = load_json_dataset(eval_data_path)
+        test_dataset = load_json_dataset(test_data_path)
     elif dataset_args.dataset_name == "debug":
         train_data_path = 'data/mathematics_dataset-v1.0/mathematics_dataset-v1.0/train-easy/algebra__linear_1d_small.txt'
         eval_data_path = 'data/mathematics_dataset-v1.0/mathematics_dataset-v1.0/train-easy/algebra__linear_1d_small.txt'
@@ -358,15 +359,6 @@
         train_dataset = load_txt_dataset(train_data_path)
         eval_dataset = load_txt_dataset(eval_data_path)
         test_dataset = load_txt_dataset(test_data_path)
-=======
-    elif dataset_args.dataset_name == "multirc":
-        train_data_path = 'data/multirc/data/preprocessed/train_clean.jsonl'
-        eval_data_path = 'data/multirc/data/preprocessed/test_clean.jsonl'
-        test_data_path = 'data/multirc/data/preprocessed/val_clean.jsonl'
-        train_dataset = load_json_dataset(train_data_path)
-        eval_dataset = load_json_dataset(eval_data_path)
-        test_dataset = load_json_dataset(test_data_path)
->>>>>>> a0b1e48b
     else:
         raise ValueError(f"Unknown dataset: {dataset_args.dataset_name}. Allowed: gsm8k, mathematics_dataset, multiplication")
 
@@ -390,7 +382,7 @@
         early_stopping_threshold=0.001)
 
     # custom_trainer_params = get_trainer_dict(model_params)
-   
+
 
     # Initialize our Trainer
     trainer = CustomSeq2SeqTrainer(
