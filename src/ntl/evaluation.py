--- conflicted
+++ resolved
@@ -44,15 +44,10 @@
         self.output_dir = output_dir
         self.save_all_output = save_all_output
         self.log_scale = log_scale
-<<<<<<< HEAD
-        self.rouge_metric = evaluate.load(os.path.join(os.path.dirname(__file__), "metrics", "rouge.py"))
-        self.bleu_metric = evaluate.load(os.path.join(os.path.dirname(__file__), "metrics", "sacrebleu.py"))
-=======
         self.compute_number_metrics = compute_number_metrics
         experiment_id = output_dir.replace(os.sep, "_")
-        self.rouge_metric = evaluate.load("rouge", experiment_id=experiment_id)
-        self.bleu_metric = evaluate.load("sacrebleu", experiment_id=experiment_id)
->>>>>>> 2b5ecb1d
+        self.rouge_metric = evaluate.load(os.path.join(os.path.dirname(__file__), "metrics", "rouge.py"), experiment_id=experiment_id)
+        self.bleu_metric = evaluate.load(os.path.join(os.path.dirname(__file__), "metrics", "sacrebleu.py"), experiment_id=experiment_id)
         nltk.download('punkt_tab')
         nltk.download("punkt")
 
