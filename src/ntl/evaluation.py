import logging
import math
import re
from typing import List, Dict, Tuple

import evaluate
import nltk
import numpy as np
import torch
import torch.nn.functional as F
from transformers import EvalPrediction

from ntl.tokenizer.abstract_tokenizer import NumberEncodingTokenizer, NUMBER_REGEX
from ntl.tokenizer.t5custom_tokenizer import check_number_predictions
from ntl.utils.numerical_operations import inverse_signed_log

from scipy import stats

PADDING_TOKEN = -100
MASKED_OUT = -1
DEVICE = torch.device("cuda" if torch.cuda.is_available() else "cpu")

# helper function to calculate Spearman coefficient, returns ranks of values where same values get the same rank
def rank_with_ties(values):
    sorted_indices = np.argsort(values)
    rank = np.empty_like(values)
    cnt=1
    sum=0
    for i in range(1,len(sorted_indices)+1):
        if(i<len(sorted_indices) and values[sorted_indices[i-1]] == values[sorted_indices[i]]):
            cnt+=1
            sum+=i
        else:
            rank[sorted_indices[(i-cnt):i]] = sum/cnt
            sum=i
            cnt=1
    return rank






class CustomMetrics:
    """
    Compute custom metrics for the model with access to the vocab to compute MSE
    """

    def __init__(
            self,
            tokenizer: NumberEncodingTokenizer,
            number_encoding: str,
            output_dir: str,
            save_all_output: bool = False,
            log_scale: bool = False,
    ):
        self.tokenizer = tokenizer
        self.index_to_token = {v: k for k, v in tokenizer.get_vocab().items()}
        self.number_encoding = number_encoding
        self.output_dir = output_dir
        self.save_all_output = save_all_output
        self.log_scale = log_scale
        self.rouge_metric = evaluate.load("rouge")
        self.bleu_metric = evaluate.load("sacrebleu")
        nltk.download('punkt_tab')
        nltk.download("punkt")

        if self.number_encoding == "none":
            # ▁ is necessary as T5 Tokenizes white spaces like this and it has tokens for 1 and ▁1
            self.numeric_token_pattern = re.compile(r"(\+|\-|▁)?(\d+)(\.)?(\d+)?")
            self.numeric_token_ids = set(
                v for k, v in tokenizer.get_vocab().items() if self.numeric_token_pattern.fullmatch(k)
            )
            self.numeric_token_tensor = torch.tensor(list(self.numeric_token_ids), device=DEVICE)

        self.batch_stats = []

        self.eval_count = 0

    def parse_number_result(self, prediction: List[str], label: List[str]) -> List[Tuple[float, float]]:
        number_results = [self.parse_number_result_per_sample(prediction[i], label[i]) for i in range(len(prediction))]

        return number_results

    def parse_number_result_per_sample(self, prediction: str, label: str) -> Tuple[float, float]:
        # Extract the last number of both strings and compare them
        # TODO only valid for this dataset, remove for other datasets

        prediction_number = re.findall(r"\s*([+-]?\s*(\d+)(\.\d+)?)", prediction)
        if len(prediction_number) == 0:
            return np.nan, np.nan

        prediction_number = prediction_number[-1][0]

        # Convert the strings to floats
        prediction_number = float(prediction_number.replace(" ", ""))

        # clip the predicted number to not produce an overflow
        prediction_number = max(min(prediction_number, 1e10), -1e10)

        label_number = re.findall(r"\s*([+-]?\s*(\d+)(\.\d+)?)", label)[-1][0]
        label_number = float(label_number.replace(" ", ""))

        return prediction_number, label_number
    

    def calculate_metrics(self, number_results, total_count):
        mae = np.mean([np.abs(result[0] - result[1]) for result in number_results if not np.isnan(result[0])])
        mse = np.mean([np.abs(result[0] - result[1]) ** 2 for result in number_results if not np.isnan(result[0])])
        r2 = 1 - np.nansum((number_results[:, 0] - number_results[:, 1]) ** 2) / np.nansum(
            (number_results[:, 1] - np.nanmean(number_results[:, 1])) ** 2)
        number_accuracy = np.mean(
            [np.isclose(result[0], result[1]) if not np.isnan(result[0]) else False for result in number_results])
        count_not_produced_valid_results = np.sum(np.isnan([result[0] for result in number_results]))
        average_count_not_produced_valid_results = count_not_produced_valid_results / total_count

        median_absolute_error = np.median([np.abs(result[0] - result[1]) for result in number_results if not np.isnan(result[0])])
        log_transformed_data = np.sign(number_results) * np.log10(np.abs(number_results) + 1)
        log_r2 = 1 - np.nansum((log_transformed_data[:, 0] - log_transformed_data[:, 1]) ** 2) / np.nansum(
            (log_transformed_data[:, 1] - np.nanmean(log_transformed_data[:, 1])) ** 2)
        log_mae = np.mean([np.abs(result[0] - result[1]) for result in log_transformed_data if not np.isnan(result[0])])
     
        v1 = number_results[:,0] 
        v2 = number_results[:,1] 
<<<<<<< HEAD
        v1_valid = v1[~np.isnan(v1) & ~np.isnan(v2)]
        v2_valid = v2[~np.isnan(v1) & ~np.isnan(v2)]
        pearson = stats.pearsonr(v1_valid, v2_valid).statistic
        spearman = stats.spearmanr(v1_valid, v2_valid).statistic
=======
        valid_count = total_count - count_not_produced_valid_results
        pearson = ( valid_count * np.nansum(v1*v2) - np.nansum(v1)*np.nansum(v2) ) / np.sqrt(
            (valid_count * np.nansum(v1*v1) - np.nansum(v1)**2) * (valid_count * np.nansum(v2*v2) - np.nansum(v2)**2))
      
        rank1 = rank_with_ties(v1[~np.isnan(v1) & ~np.isnan(v2)])
        rank2 = rank_with_ties(v2[~np.isnan(v1) & ~np.isnan(v2)])
        spearman = 1 - (6 * np.sum((rank1-rank2)**2)) / (valid_count * (valid_count**2 - 1)) 
>>>>>>> 2e9c5434

        return (
            mae,
            mse,
            r2,
            number_accuracy,
            count_not_produced_valid_results,
            average_count_not_produced_valid_results,
            median_absolute_error,
            log_mae,
            log_r2,
            pearson,
            spearman,
        )

    def perplexity(self, logits, labels):
        # Mask to ignore panumeric_tokening tokens (-100)
        mask = labels != -100

        # Apply mask to predictions and labels
        masked_logits = logits[mask]
        masked_labels = labels[mask]

        # Compute negative log likelihood
        nll = F.cross_entropy(masked_logits, masked_labels, reduction='mean')

        # Calculate perplexity
        perplexity = torch.exp(nll)

        return perplexity.item()

    def compute_rouge(self, decoded_preds, decoded_labels):
        # rougeLSum expects newline after each sentence
        decoded_preds = ["\n".join(nltk.sent_tokenize(pred.strip())) for pred in decoded_preds]
        decoded_labels = ["\n".join(nltk.sent_tokenize(label.strip())) for label in decoded_labels]

        result = self.rouge_metric.compute(predictions=decoded_preds, references=decoded_labels, use_stemmer=True)
        return result

    def compute_bleu(self, decoded_preds, decoded_labels):
        decoded_preds = [pred.strip() for pred in decoded_preds]
        decoded_labels = [[label.strip()] for label in decoded_labels]

        # Compute BLEU
        result = self.bleu_metric.compute(predictions=decoded_preds, references=decoded_labels)
        return result

    def __call__(self, pred: EvalPrediction, compute_result: bool) -> Dict[str, float]:
        """
            While EvalPrediction declares to send 2- or 3-Tupel of np.arrays, we actually receive a 2-Tupel of tupels!
            The number of elements in model_output differs based on the number_encoding choosen.
            The shapes of the contained tensors differ for model_output and labels:
            Use print_structure to analyse.
            rt Args: 
                model_output (2-tupel of torch.Tensors) 
                labels 2-tupel of torch.Tensors: token_labels, number_labels
            xval Args:
                model_output (5-tupel of torch.Tensors)
                labels 2-tupel of torch.Tensors: token_labels, number_labels
            general Args:
                compute_result (bool): We calculate metrics in batches. Set to True during final batch to calculate overall results 

            Returns:
                Overall results if compute_result else None 
        
        """
        if not self.number_encoding.lower() in ["xval", "rt", "none", "none_regression_head"]:
            raise NotImplementedError(
                f"Requesting evaluation for not supported number_encoding: {self.number_encoding}")

        # Extract predictions and labels from pred tuple
        model_output, labels = pred
        logits, predictions = model_output

        if self.number_encoding == "xval":
            token_labels, number_labels = labels
        else:
            token_labels = labels
            number_labels = None

        if self.number_encoding != "none_regression_head":
            # replace -100 with padding token
            token_labels_for_decoding = token_labels.clone()
            token_labels_for_decoding[token_labels_for_decoding == -100] = self.tokenizer.pad_token_id

            (
                count_invalid_number_prediction, count_no_number_prediction,
                decoded_labels,
                decoded_preds,
                predictions,
                sanity_invalid_number_prediction,
                sanity_no_number_prediction
            ) = self._decode_preds_and_labels(number_labels, predictions, token_labels_for_decoding)

            # We should never observe invalid numbers and mostly likely never no number for gt
            if max(sanity_invalid_number_prediction, sanity_no_number_prediction) > 0:
                print(sanity_invalid_number_prediction)
                print(sanity_no_number_prediction)
        else:
            if self.log_scale:
                labels = inverse_signed_log(labels)
                logits = inverse_signed_log(logits)
            decoded_labels = [str("{0:.12f}".format(label).rstrip('0').rstrip('.')) for label in labels.squeeze(-1).tolist()]
            decoded_preds = [str("{0:.12f}".format(logit).rstrip('0').rstrip('.')) for logit in logits.squeeze(-1).tolist()]
            count_invalid_number_prediction = 0
            count_no_number_prediction = 0

        if compute_result or self.save_all_output:
            # save decoded predictions and labels for debugging
            with open(f"{self.output_dir}/decoded_preds_{self.eval_count}.txt", "a") as f:
                for idx in range(len(decoded_preds)):
                    f.write(f"Prediction {idx}: {decoded_preds[idx]}\n")
                    f.write(f"Label {idx}: {decoded_labels[idx]}\n")
            if compute_result:
                self.eval_count += 1

        if self.number_encoding != "none_regression_head":
            # compute perplexity
            perplexity_value = self.perplexity(logits, token_labels[:, :logits.size(1)])

            # Mask to ignore panumeric_tokening tokens (-100)
            mask = token_labels != PADDING_TOKEN

            # Apply mask to predictions and labels
            masked_predictions = torch.where(mask, predictions, MASKED_OUT)
            masked_labels = torch.where(mask, token_labels, MASKED_OUT)

            # compute whole number accuracy and token accuracy
            correct_predictions_w = torch.all(masked_predictions == masked_labels, dim=1)
            accuracy_w = torch.mean(correct_predictions_w.float()).item()
            correct_predictions = (predictions == token_labels) & mask
            accuracy = (torch.sum(correct_predictions) / torch.sum(mask)).item() if torch.sum(mask) > 0 else 0
        else:
            perplexity_value = 0
            accuracy_w = 0
            accuracy = 0



        bleu = self.compute_bleu(decoded_preds, decoded_labels)
        rouge = self.compute_rouge(decoded_preds, decoded_labels)

        number_results = self.parse_number_result(decoded_preds, decoded_labels)

        self.batch_stats.append({
            'token_accuracy_whole': accuracy_w,
            'token_accuracy': accuracy,
            "number_results": number_results,
            "total_count": predictions.shape[0],
            "count_invalid_number_prediction": count_invalid_number_prediction,
            "count_no_number_prediction": count_no_number_prediction,
            'token_perplexity': perplexity_value,
            'bleu': bleu['score'],
            'rouge1': rouge['rouge1'],
            'rouge2': rouge['rouge2'],
            'rougeL': rouge['rougeL'],
        })

        if compute_result:
            total_count = np.sum([stat['total_count'] for stat in self.batch_stats])
            number_results = np.concatenate([stat['number_results'] for stat in self.batch_stats])
            (
                mae,
                mse,
                r2,
                number_accuracy,
                count_not_produced_valid_results,
                average_count_not_produced_valid_results,
                median_absolute_error,
                log_mae,
                log_r2,
                pearson,
                spearman
            ) = self.calculate_metrics(number_results, total_count)

            computed_metrics = {
                'token_accuracy_whole': np.mean([stat['token_accuracy_whole'] for stat in self.batch_stats]),
                'token_accuracy': np.mean([stat['token_accuracy'] for stat in self.batch_stats]),
                'MSE': mse,
                'MAE': mae,
                'R2': r2,
                'number_accuracy': number_accuracy,
                'median_absolute_error': median_absolute_error,
                'log_mae': log_mae,
                'log_r2': log_r2,
                "count_not_produced_valid_results": count_not_produced_valid_results,
                "average_count_not_produced_valid_results": average_count_not_produced_valid_results,
                "count_invalid_number_prediction": np.sum(
                    [stat['count_invalid_number_prediction'] for stat in self.batch_stats]),
                "count_no_number_prediction": np.sum(
                    [stat['count_no_number_prediction'] for stat in self.batch_stats]),
                "average_invalid_number_prediction": np.sum(
                    [stat['count_invalid_number_prediction'] for stat in self.batch_stats]) / total_count,
                "average_no_number_prediction": np.sum(
                    [stat['count_no_number_prediction'] for stat in self.batch_stats]) / total_count,
                'token_perplexity': np.mean([stat['token_perplexity'] for stat in self.batch_stats]),
                "bleu": np.mean([stat['bleu'] for stat in self.batch_stats]),
                "rouge1": np.mean([stat['rouge1'] for stat in self.batch_stats]),
                "rouge2": np.mean([stat['rouge2'] for stat in self.batch_stats]),
                "rougeL": np.mean([stat['rougeL'] for stat in self.batch_stats]),
                'pearson': pearson,
                'spearman': spearman,
            }
            self.batch_stats = []
            return computed_metrics

    def _decode_preds_and_labels(self, number_labels, predictions, token_labels_for_decoding):
        if self.number_encoding == "xval":
            predictions, predicted_numbers = predictions
            decoded_preds, count_invalid_number_prediction, count_no_number_prediction \
                = self.tokenizer.decode_into_human_readable(predictions, predicted_numbers)
            decoded_labels, sanity_invalid_number_prediction, sanity_no_number_prediction \
                = self.tokenizer.decode_into_human_readable(token_labels_for_decoding, number_labels)
        else:
            if hasattr(self.tokenizer, "decode_into_human_readable"):
                decoded_preds, count_invalid_number_prediction, count_no_number_prediction \
                    = self.tokenizer.decode_into_human_readable(predictions)
                decoded_labels, sanity_invalid_number_prediction, sanity_no_number_prediction \
                    = self.tokenizer.decode_into_human_readable(token_labels_for_decoding)
            else:
                decoded_preds = self.tokenizer.batch_decode(predictions, skip_special_tokens=True)
                count_invalid_number_prediction, count_no_number_prediction = check_number_predictions(
                    decoded_preds)
                decoded_labels = self.tokenizer.batch_decode(token_labels_for_decoding, skip_special_tokens=True)
                sanity_invalid_number_prediction, sanity_no_number_prediction = check_number_predictions(
                    decoded_labels)
        return (
            count_invalid_number_prediction,
            count_no_number_prediction,
            decoded_labels,
            decoded_preds,
            predictions,
            sanity_invalid_number_prediction,
            sanity_no_number_prediction
        )<|MERGE_RESOLUTION|>--- conflicted
+++ resolved
@@ -122,20 +122,10 @@
      
         v1 = number_results[:,0] 
         v2 = number_results[:,1] 
-<<<<<<< HEAD
         v1_valid = v1[~np.isnan(v1) & ~np.isnan(v2)]
         v2_valid = v2[~np.isnan(v1) & ~np.isnan(v2)]
         pearson = stats.pearsonr(v1_valid, v2_valid).statistic
         spearman = stats.spearmanr(v1_valid, v2_valid).statistic
-=======
-        valid_count = total_count - count_not_produced_valid_results
-        pearson = ( valid_count * np.nansum(v1*v2) - np.nansum(v1)*np.nansum(v2) ) / np.sqrt(
-            (valid_count * np.nansum(v1*v1) - np.nansum(v1)**2) * (valid_count * np.nansum(v2*v2) - np.nansum(v2)**2))
-      
-        rank1 = rank_with_ties(v1[~np.isnan(v1) & ~np.isnan(v2)])
-        rank2 = rank_with_ties(v2[~np.isnan(v1) & ~np.isnan(v2)])
-        spearman = 1 - (6 * np.sum((rank1-rank2)**2)) / (valid_count * (valid_count**2 - 1)) 
->>>>>>> 2e9c5434
 
         return (
             mae,
