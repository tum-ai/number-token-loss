--- conflicted
+++ resolved
@@ -22,11 +22,15 @@
         pass
 
     @abstractmethod
-<<<<<<< HEAD
     def decode_number_token(self, token: str, ignore_order: bool = True) -> float:
-=======
-    def decode_number_token(self, token: str) -> float:
->>>>>>> 8bc57c5c
+        pass
+
+    @abstractmethod
+    def decode_into_human_readable(
+            self,
+            ids: Union[List[int],
+            List[List[int]], "np.ndarray", "torch.Tensor"]
+    ) -> Tuple[List[str], int, int]:
         pass
 
     @abstractmethod
