output_dir: "outputs/${dataset_args.dataset_name}/${training_args.trial}/${model_args.name}_${training_args.special_name}/"
learning_rate: 1e-4
lr_scheduler_type: reduce_lr_on_plateau
lr_scheduler_kwargs:
  factor: 0.5
  patience: 5
weight_decay: 0.01
<<<<<<< HEAD
=======
max_steps: 2500000
>>>>>>> 15c8954a
save_total_limit: 2
save_steps: 25000
eval_steps: 25000
per_device_train_batch_size: 32
per_device_eval_batch_size: 64
logging_steps: 2000
report_to: wandb
eval_on_start: true<|MERGE_RESOLUTION|>--- conflicted
+++ resolved
@@ -5,10 +5,7 @@
   factor: 0.5
   patience: 5
 weight_decay: 0.01
-<<<<<<< HEAD
-=======
 max_steps: 2500000
->>>>>>> 15c8954a
 save_total_limit: 2
 save_steps: 25000
 eval_steps: 25000
