training_args:
<<<<<<< HEAD
  trial: ablation_studies
=======
  trial:
>>>>>>> c0f15672
  special_name:
  max_steps: 2500000
  load_best_model_at_end: false

model_args:
  model_name_or_path: google-t5/t5-small
  config_name: t5-small<|MERGE_RESOLUTION|>--- conflicted
+++ resolved
@@ -1,9 +1,5 @@
 training_args:
-<<<<<<< HEAD
-  trial: ablation_studies
-=======
   trial:
->>>>>>> c0f15672
   special_name:
   max_steps: 2500000
   load_best_model_at_end: false
